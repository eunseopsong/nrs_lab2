--- conflicted
+++ resolved
@@ -93,12 +93,12 @@
     # )
 
     # Contact sensor (replicated per env)
-    # contact_forces = ContactSensorCfg(
-    #     prim_path="{ENV_REGEX_NS}/Robot/Robot/wrist_3_link",
-    #     update_period=0.0,
-    #     history_length=10,
-    #     debug_vis=True,
-    # )
+    contact_forces = ContactSensorCfg(
+        prim_path="{ENV_REGEX_NS}/Robot/Robot/wrist_3_link",
+        update_period=0.0,
+        history_length=10,
+        debug_vis=True,
+    )
 
     # -----------------------------------------------------------------------------
     # Camera Sensor Configuration
@@ -106,24 +106,24 @@
     # 오일러 각(-180, 0, -180)을 쿼터니언(ros convention)으로 직접 계산한 값:
     # qx, qy, qz, qw = (0, 0, 0, 1)와 동일한 방향이지만 180° 회전 상태이므로 약간 다름.
     # 실제 변환 결과: (x=0, y=0, z=1, w=0) (즉, 180도 yaw)
-    # camera = CameraCfg(
-    #     prim_path="{ENV_REGEX_NS}/Robot/Robot/wrist_3_link/camera_sensors",
-    #     update_period=0.1,
-    #     height=480,
-    #     width=640,
-    #     data_types=["rgb", "distance_to_image_plane", "normals"],
-    #     spawn=sim_utils.PinholeCameraCfg(
-    #         focal_length=18.14756,
-    #         focus_distance=40.0,
-    #         horizontal_aperture=20.955,
-    #         clipping_range=(0.1, 1.0e5),
-    #     ),
-    #     offset=CameraCfg.OffsetCfg(
-    #         pos=(0.0, -0.1, 0.0),
-    #         rot=(0.0, 0.0, 1.0, 0.0),  # ← ✅ 함수 대신 직접 쿼터니언 기입
-    #         convention="ros",
-    #     ),
-    # )
+    camera = CameraCfg(
+        prim_path="{ENV_REGEX_NS}/Robot/Robot/wrist_3_link/camera_sensors",
+        update_period=0.1,
+        height=480,
+        width=640,
+        data_types=["rgb", "distance_to_image_plane", "normals"],
+        spawn=sim_utils.PinholeCameraCfg(
+            focal_length=18.14756,
+            focus_distance=40.0,
+            horizontal_aperture=20.955,
+            clipping_range=(0.1, 1.0e5),
+        ),
+        offset=CameraCfg.OffsetCfg(
+            pos=(0.0, -0.1, 0.0),
+            rot=(0.0, 0.0, 1.0, 0.0),  # ← ✅ 함수 대신 직접 쿼터니언 기입
+            convention="ros",
+        ),
+    )
 
 # -----------------------------------------------------------------------------
 # Actions
@@ -158,30 +158,22 @@
             params={"horizon": 5},
         )
 
-<<<<<<< HEAD
         # ✅ Contact Sensor 데이터 추가 (평균 Fx, Fy, Fz + dummy Tx,Ty,Tz)
-=======
-        # # ✅ Contact Sensor 데이터 추가 (평균 Fx, Fy, Fz + dummy Tx,Ty,Tz)
->>>>>>> fcdf3471
-        # contact_forces = ObsTerm(
-        #     func=local_obs.get_contact_forces,
-        #     params={"sensor_name": "contact_forces"},  # scene.contact_forces 이름과 동일해야 함
-        # )
-
-<<<<<<< HEAD
+        contact_forces = ObsTerm(
+            func=local_obs.get_contact_forces,
+            params={"sensor_name": "contact_forces"},  # scene.contact_forces 이름과 동일해야 함
+        )
+
         # ✅ Camera distance 추가
-=======
-        # # ✅ Camera distance 추가
->>>>>>> fcdf3471
-        # camera_distance = ObsTerm(
-        #     func=local_obs.get_camera_distance,
-        #     params={"sensor_name": "camera"},
-        # )
-
-        # camera_normals = ObsTerm(
-        #     func=local_obs.get_camera_normals,
-        #     params={"sensor_name": "camera"},
-        # )
+        camera_distance = ObsTerm(
+            func=local_obs.get_camera_distance,
+            params={"sensor_name": "camera"},
+        )
+
+        camera_normals = ObsTerm(
+            func=local_obs.get_camera_normals,
+            params={"sensor_name": "camera"},
+        )
 
 
         def __post_init__(self):
@@ -210,11 +202,6 @@
         func=local_obs.load_hdf5_trajectory,
         mode="reset",
         params={"trajectory": None},
-    )
-    load_bc_trajectory = EventTerm(
-        func=local_rewards.load_bc_trajectory,
-        mode="reset",
-        params={"seq_len": 10},
     )
 
 # -----------------------------------------------------------------------------
@@ -251,22 +238,6 @@
     #     },
     # )
 
-    # ✅ (4) BC-based imitation tracking reward
-    # bc_tracking_reward = RewTerm(
-    #     func=local_rewards.tracking_bc_model_as_target,   # ← 변경된 함수명
-    #     weight=1.0,
-    #     params={
-    #         "seq_len": 10,   # LSTM 입력 윈도우 길이 (lstm.py 학습 시 설정값과 동일)
-    #     },
-    # )
-
-    # bc_tracking_reward = RewTerm(
-    #     func=local_rewards.update_bc_target,
-    #     weight=1.0,
-    # )
-
-
-
 # -----------------------------------------------------------------------------
 # Terminations
 # -----------------------------------------------------------------------------
@@ -281,7 +252,7 @@
 
 @configclass
 class UR10eSpindleEnvCfg(ManagerBasedRLEnvCfg):
-    scene: SpindleSceneCfg = SpindleSceneCfg(num_envs=1024, env_spacing=2.5)
+    scene: SpindleSceneCfg = SpindleSceneCfg(num_envs=32, env_spacing=2.5)
     observations: ObservationsCfg = ObservationsCfg()
     actions: ActionsCfg = ActionsCfg()
     rewards: RewardsCfg = RewardsCfg()
@@ -291,9 +262,9 @@
     def __post_init__(self):
         self.decimation = 2
         self.sim.render_interval = self.decimation
-        self.episode_length_s = 120.0
+        self.episode_length_s = 30.0
         self.viewer.eye = (3.5, 3.5, 3.5)
-        self.sim.dt = 1.0 / 120.0
+        self.sim.dt = 1.0 / 30.0
 
         # Robot configuration
         self.scene.robot = UR10E_W_SPINDLE_CFG.replace(prim_path="{ENV_REGEX_NS}/Robot")
