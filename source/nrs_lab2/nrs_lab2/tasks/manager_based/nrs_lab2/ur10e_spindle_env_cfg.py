--- conflicted
+++ resolved
@@ -1,146 +1,144 @@
 # SPDX-License-Identifier: BSD-3-Clause
 """
-<<<<<<< HEAD
-UR10e + Spindle (manager-based): target joint 값 추종 환경
-- Joint command error + tanh shaped reward
-- Termination: trajectory 끝 or 시간 기반
-=======
-UR10e + Spindle (manager-based, BC policy 추종)
->>>>>>> bd7ebd42
+Configuration for UR10e with spindle tool environment.
 """
 
 from __future__ import annotations
-from dataclasses import MISSING
-import isaaclab.sim as sim_utils
-from isaaclab.assets import AssetBaseCfg
+import os
+from isaaclab.utils import configclass
 from isaaclab.envs import ManagerBasedRLEnvCfg
+from isaaclab.assets import ArticulationCfg, AssetBaseCfg, UsdFileCfg, GroundPlaneCfg
 from isaaclab.managers import (
     ActionTermCfg as ActionTerm,
-    ObservationGroupCfg as ObsGroup,
     ObservationTermCfg as ObsTerm,
-    TerminationTermCfg as DoneTerm,
+    RewardTermCfg as RewTerm,
+    EventTermCfg as EventTerm,
+    TerminationTermCfg as TermTerm,
 )
-from isaaclab.scene import InteractiveSceneCfg
-from isaaclab.utils import configclass
-from isaaclab.utils.noise import AdditiveUniformNoiseCfg as Unoise
+from isaaclab.envs.mdp.actions.joint_actions import JointPositionActionCfg
 
-import isaaclab_tasks.manager_based.manipulation.reach.mdp as mdp
-from nrs_lab2.nrs_lab2.robots.ur10e_w_spindle import UR10E_W_SPINDLE_CFG
-from nrs_lab2.nrs_lab2.tasks.manager_based.nrs_lab2 import rewards as local_rewards
+# 👇 우리가 만든 함수들 import
+from nrs_lab2.nrs_lab2.tasks.manager_based.nrs_lab2.mdp.observations import (
+    get_hdf5_target,
+    load_hdf5_trajectory,
+)
+from nrs_lab2.nrs_lab2.tasks.manager_based.nrs_lab2.mdp.rewards import (
+    joint_command_error,
+    joint_command_error_tanh,
+    visualize_tracking,
+)
 
-# ---------- Scene ----------
+
+# ------------------------------------------------------
+# Scene configuration
+# ------------------------------------------------------
 @configclass
-class SpindleSceneCfg(InteractiveSceneCfg):
-    ground = AssetBaseCfg(
-        prim_path="/World/ground",
-        spawn=sim_utils.GroundPlaneCfg(),
-        init_state=AssetBaseCfg.InitialStateCfg(pos=(0.0, 0.0, 0.0)),
-    )
-    robot: AssetBaseCfg = MISSING
-    light = AssetBaseCfg(
-        prim_path="/World/light",
-        spawn=sim_utils.DomeLightCfg(color=(0.75, 0.75, 0.75), intensity=2500.0),
-    )
-    workpiece = AssetBaseCfg(
-        prim_path="{ENV_REGEX_NS}/Workpiece",
-        spawn=sim_utils.UsdFileCfg(
-            usd_path="/home/eunseop/isaac/isaac_save/concave_surface.usd",
+class SpindleSceneCfg:
+    """Scene configuration for UR10e + Spindle"""
+
+    # Robot
+    robot = ArticulationCfg(
+        prim_path="/World/envs/env_.*/Robot",
+        spawn=UsdFileCfg(
+            usd_path=os.path.expanduser("~/isaac/isaac_save/ur10e_w_spindle.usd"),
+            visible=True,
         ),
-        init_state=AssetBaseCfg.InitialStateCfg(
-            pos=(0.0, 0.0, 0.0),
-            rot=(1.0, 0.0, 0.0, 0.0),
+        init_state=ArticulationCfg.InitialStateCfg(
+            joint_pos={
+                "shoulder_pan_joint": 0.0,
+                "shoulder_lift_joint": -1.57,
+                "elbow_joint": -1.57,
+                "wrist_1_joint": -1.57,
+                "wrist_2_joint": 1.57,
+                "wrist_3_joint": 0.0,
+            },
+            joint_vel={".*": 0.0},
         ),
     )
 
-# ---------- Observations ----------
-@configclass
-class ObservationsCfg:
-    @configclass
-    class PolicyCfg(ObsGroup):
-        joint_pos = ObsTerm(func=mdp.joint_pos_rel, noise=Unoise(n_min=-0.01, n_max=0.01))
-        joint_vel = ObsTerm(func=mdp.joint_vel_rel, noise=Unoise(n_min=-0.01, n_max=0.01))
-        actions   = ObsTerm(func=mdp.last_action)
+    # Ground plane
+    ground = AssetBaseCfg(
+        prim_path="/World/ground",
+        spawn=GroundPlaneCfg(),
+    )
 
-        def __post_init__(self):
-            self.enable_corruption = True
-            self.concatenate_terms = True
-
-    policy: PolicyCfg = PolicyCfg()
-
-<<<<<<< HEAD
-
-# ---------- Events ----------
-@configclass
-class EventCfg:
-    reset_robot_joints = EventTerm(
-        func=mdp.reset_joints_by_scale,
-        mode="reset",
-        params={"position_range": (0.75, 1.25), "velocity_range": (0.0, 0.0)},
-    )
-    load_hdf5 = EventTerm(
-        func=local_rewards.load_hdf5_trajectory,
-        mode="reset",
-        params={
-            "file_path": "/home/eunseop/nrs_lab2/datasets/joint_recording.h5",
-            "dataset_key": "joint_positions",
-        },
+    # Workpiece
+    workpiece = AssetBaseCfg(
+        prim_path="/World/envs/env_.*/Workpiece",
+        spawn=UsdFileCfg(
+            usd_path=os.path.expanduser("~/isaac/isaac_save/concave_surface.usd"),
+            visible=True,
+        ),
     )
 
 
-# ---------- Rewards ----------
-@configclass
-class RewardsCfg:
-    joint_command_error = RewTerm(
-        func=local_rewards.joint_command_error,
-        weight=1.0,
-    )
-    joint_command_error_tanh = RewTerm(
-        func=local_rewards.joint_command_error_tanh,
-        weight=1.0,
-        params={"std": 0.5},
-    )
-
-
-
-=======
->>>>>>> bd7ebd42
-# ---------- Terminations ----------
-@configclass
-class TerminationsCfg:
-    time_out = DoneTerm(func=mdp.time_out, time_out=True)
-    # reached_end = DoneTerm(func=local_rewards.reached_end)
-
-# ---------- EnvCfg ----------
+# ------------------------------------------------------
+# Environment configuration
+# ------------------------------------------------------
 @configclass
 class UR10eSpindleEnvCfg(ManagerBasedRLEnvCfg):
+    """Manager-based RL environment config for UR10e + Spindle"""
+
+    # Scene
     scene: SpindleSceneCfg = SpindleSceneCfg(num_envs=32, env_spacing=2.5)
-    observations: ObservationsCfg = ObservationsCfg()
-    terminations: TerminationsCfg = TerminationsCfg()
 
-    def __post_init__(self):
-        self.decimation = 2
-        self.sim.render_interval = self.decimation
-        self.episode_length_s = 30.0
-        self.viewer.eye = (3.5, 3.5, 3.5)
-        self.sim.dt = 1.0 / 30.0
+    # Actions
+    actions = {
+        "arm_action": ActionTerm(
+            func=JointPositionActionCfg,
+            params=dict(
+                asset_name="robot",
+                joint_names=[".*"],
+                scale=0.2,
+            ),
+        )
+    }
 
-        # 로봇 세팅
-        self.scene.robot = UR10E_W_SPINDLE_CFG.replace(prim_path="{ENV_REGEX_NS}/Robot")
+    # Observations
+    observations = {
+        "policy": dict(
+            concatenate_terms=True,
+            terms={
+                "joint_pos": ObsTerm(func="joint_pos_rel"),
+                "joint_vel": ObsTerm(func="joint_vel_rel"),
+                "actions": ObsTerm(func="last_action"),
+                "target_joint": ObsTerm(
+                    func=get_hdf5_target,
+                    params={"env_ids": lambda env: range(env.num_envs)},
+                ),
+            },
+        )
+    }
 
-<<<<<<< HEAD
-        # action 세팅
-        self.actions.arm_action = mdp.JointPositionActionCfg(
-            asset_name="robot", joint_names=[".*"], scale=0.2, use_default_offset=True
-=======
-        # 🔥 Action = BC policy prediction
-        def bc_action_wrapper(env, obs):
-            q_current = obs[:, :6]
-            q_pred = local_rewards.get_bc_action(env, obs)
-            scale = 0.2
-            return (q_pred - q_current) / scale
+    # Rewards
+    rewards = {
+        "joint_command_error": RewTerm(func=joint_command_error, weight=1.0),
+        "joint_command_error_tanh": RewTerm(func=joint_command_error_tanh, weight=1.0),
+    }
 
-        self.actions.arm_action = ActionTermCfg(
-            func=bc_action_wrapper,
-            asset_name="robot",
->>>>>>> bd7ebd42
-        )+    # Events
+    events = {
+        "reset_robot_joints": EventTerm(
+            func="reset_joints_by_scale",
+            params={"position_range": (0.75, 1.25), "velocity_range": (0.0, 0.0)},
+            mode="reset",
+        ),
+        "load_hdf5": EventTerm(
+            func=load_hdf5_trajectory,
+            params={
+                "file_path": os.path.expanduser("~/nrs_lab2/datasets/joint_recording.h5"),
+                "dataset_key": "joint_positions",
+            },
+            mode="reset",
+        ),
+    }
+
+    # Terminations
+    terminations = {
+        "time_out": TermTerm(func="time_out", time_out=True),
+    }
+
+    # Visualization hook
+    extras = {
+        "visualize_tracking": visualize_tracking,
+    }