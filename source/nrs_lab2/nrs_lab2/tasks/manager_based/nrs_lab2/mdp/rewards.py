# SPDX-License-Identifier: BSD-3-Clause
"""
<<<<<<< HEAD
Reward functions for UR10e + Spindle imitation
- Joint command error (L2 penalty)
- Joint command error with tanh kernel (shaping reward)
- Debugging: print current vs target joint states
- Visualization: every 30 seconds (episode length), save plot to ~/nrs_lab2/outputs/png/
"""

from __future__ import annotations
import os
import torch
import matplotlib.pyplot as plt
=======
Rewards & BC utilities
"""

import torch
>>>>>>> 764be28a
from typing import TYPE_CHECKING
if TYPE_CHECKING:
    from isaaclab.envs import ManagerBasedRLEnv

<<<<<<< HEAD
_hdf5_trajectory = None
_joint_tracking_history = []   # (step, target, current) 기록용


# -------------------
# Load target trajectory (HDF5)
# -------------------
def load_hdf5_trajectory(env: ManagerBasedRLEnv, env_ids, file_path: str, dataset_key: str = "joint_positions"):
    """HDF5 trajectory 데이터를 로드 (reset 시 1회 호출)"""
    global _hdf5_trajectory, _joint_tracking_history
    import h5py
    with h5py.File(file_path, "r") as f:
        if dataset_key not in f:
            raise KeyError(f"[ERROR] HDF5: {dataset_key} not found. Available keys: {list(f.keys())}")
        data = f[dataset_key][:]  # [T, D]
    _hdf5_trajectory = torch.tensor(data, dtype=torch.float32, device=env.device)

    # reset history
    _joint_tracking_history = []


def get_hdf5_target(env: ManagerBasedRLEnv) -> torch.Tensor:
    """현재 step에 해당하는 target joint 반환"""
    global _hdf5_trajectory
    if _hdf5_trajectory is None:
        raise RuntimeError("HDF5 trajectory not loaded. Did you register load_hdf5_trajectory?")

    T = _hdf5_trajectory.shape[0]
    E = env.max_episode_length
    step = env.episode_length_buf[0].item()
    idx = min(int(step / E * T), T - 1)

    return _hdf5_trajectory[idx]


# -------------------
# Reward functions
# -------------------
def joint_command_error(env: ManagerBasedRLEnv, command_name=None, asset_cfg=None) -> torch.Tensor:
    """Joint L2 tracking error (penalty)"""
    global _joint_tracking_history
    q = env.scene["robot"].data.joint_pos
    target = get_hdf5_target(env).unsqueeze(0).repeat(env.num_envs, 1)
    diff = q - target
    error = torch.norm(diff, dim=-1)

    # 디버깅 출력 (10 step마다)
    if env.common_step_counter % 10 == 0:
        print(f"[Step {env.common_step_counter}]")
        print(f"  Target joints[0]: {target[0].cpu().numpy()}")
        print(f"  Current joints[0]: {q[0].cpu().numpy()}")
        print(f"  L2 Error[0]: {error[0].item():.6f}")

    # 기록 (env 0만 저장)
    _joint_tracking_history.append(
        (env.common_step_counter, target[0].detach().cpu().numpy(), q[0].detach().cpu().numpy())
    )

    # 30초마다 (episode_length_s 기준) 시각화
    if env.common_step_counter > 0 and env.common_step_counter % int(env.max_episode_length) == 0:
        save_joint_tracking_plot(env)

    return -error  # penalty


def joint_command_error_tanh(env: ManagerBasedRLEnv, std: float = 0.1, command_name=None, asset_cfg=None) -> torch.Tensor:
    """Joint L2 tracking error with tanh shaping"""
    q = env.scene["robot"].data.joint_pos
    target = get_hdf5_target(env).unsqueeze(0).repeat(env.num_envs, 1)
    diff = q - target
    distance = torch.norm(diff, dim=-1)
    reward = 1 - torch.tanh(distance / std)

    # 디버깅 출력 (10 step마다)
    if env.common_step_counter % 10 == 0:
        print(f"[Step {env.common_step_counter}]")
        print(f"  Target joints[0]: {target[0].cpu().numpy()}")
        print(f"  Current joints[0]: {q[0].cpu().numpy()}")
        print(f"  tanh Reward[0]: {reward[0].item():.6f}")

    return reward


# -------------------
# Visualization
# -------------------
def save_joint_tracking_plot(env: ManagerBasedRLEnv):
    """joint target vs current trajectory 시각화"""
    global _joint_tracking_history

    if not _joint_tracking_history:
        return

    steps, targets, currents = zip(*_joint_tracking_history)
    targets = torch.tensor(targets)
    currents = torch.tensor(currents)

    plt.figure(figsize=(10, 6))
    for j in range(targets.shape[1]):
        plt.plot(steps, targets[:, j], "--", label=f"Target q{j}")
        plt.plot(steps, currents[:, j], "-", label=f"Current q{j}")

    plt.xlabel("Step")
    plt.ylabel("Joint Value (rad)")
    plt.title("Joint Tracking (Target vs Current)")
    plt.legend(ncol=2, fontsize=8)
    plt.grid(True)

    # 저장 경로
    save_dir = os.path.expanduser("~/nrs_lab2/outputs/png")
    os.makedirs(save_dir, exist_ok=True)
    save_path = os.path.join(save_dir, f"joint_tracking_step{env.common_step_counter}.png")
    plt.savefig(save_path)
    plt.close()
    print(f"[INFO] Saved joint tracking plot to {save_path}")


# -------------------
# Termination function
# -------------------
def reached_end(env: ManagerBasedRLEnv, command_name=None, asset_cfg=None) -> torch.Tensor:
    """Trajectory 끝에 도달하면 종료"""
    global _hdf5_trajectory
    if _hdf5_trajectory is None:
        return torch.zeros(env.num_envs, dtype=torch.bool, device=env.device)

    T = _hdf5_trajectory.shape[0]
    return torch.tensor(env.common_step_counter >= (T - 1),
                        dtype=torch.bool, device=env.device).repeat(env.num_envs)
=======
_bc_policy = None

def load_bc_policy(env: "ManagerBasedRLEnv", env_ids, file_path: str):
    """BC policy 불러오기"""
    global _bc_policy
    _bc_policy = torch.load(file_path, map_location=env.device)
    _bc_policy.eval()
    print(f"[INFO] BC policy loaded from {file_path}")

def get_bc_action(env: "ManagerBasedRLEnv", obs: torch.Tensor) -> torch.Tensor:
    """obs → predicted joint pos"""
    global _bc_policy
    if _bc_policy is None:
        raise RuntimeError("BC policy not loaded.")
    with torch.no_grad():
        q_pred = _bc_policy(obs[:, :6])  # joint_pos 부분만 사용
    return q_pred

# Dummy reward/termination (학습 안 함)
def dummy_reward(env: "ManagerBasedRLEnv"):
    return torch.zeros(env.num_envs, dtype=torch.float32, device=env.device)

def dummy_termination(env: "ManagerBasedRLEnv"):
    return torch.zeros(env.num_envs, dtype=torch.bool, device=env.device)
>>>>>>> 764be28a
<|MERGE_RESOLUTION|>--- conflicted
+++ resolved
@@ -1,180 +1,81 @@
 # SPDX-License-Identifier: BSD-3-Clause
 """
-<<<<<<< HEAD
-Reward functions for UR10e + Spindle imitation
-- Joint command error (L2 penalty)
-- Joint command error with tanh kernel (shaping reward)
-- Debugging: print current vs target joint states
-- Visualization: every 30 seconds (episode length), save plot to ~/nrs_lab2/outputs/png/
-"""
-
-from __future__ import annotations
-import os
-import torch
-import matplotlib.pyplot as plt
-=======
-Rewards & BC utilities
+Reward functions and tracking visualization for UR10e spindle environment.
 """
 
 import torch
->>>>>>> 764be28a
-from typing import TYPE_CHECKING
-if TYPE_CHECKING:
-    from isaaclab.envs import ManagerBasedRLEnv
+import matplotlib.pyplot as plt
+import os
+from isaaclab.envs import ManagerBasedRLEnv
+from nrs_lab2.nrs_lab2.tasks.manager_based.nrs_lab2.mdp.observations import get_hdf5_target
 
-<<<<<<< HEAD
-_hdf5_trajectory = None
-_joint_tracking_history = []   # (step, target, current) 기록용
+# ------------------------------------------------------
+# Visualization output dir
+# ------------------------------------------------------
+_output_dir = os.path.expanduser("~/nrs_lab2/outputs/png")
+os.makedirs(_output_dir, exist_ok=True)
 
 
-# -------------------
-# Load target trajectory (HDF5)
-# -------------------
-def load_hdf5_trajectory(env: ManagerBasedRLEnv, env_ids, file_path: str, dataset_key: str = "joint_positions"):
-    """HDF5 trajectory 데이터를 로드 (reset 시 1회 호출)"""
-    global _hdf5_trajectory, _joint_tracking_history
-    import h5py
-    with h5py.File(file_path, "r") as f:
-        if dataset_key not in f:
-            raise KeyError(f"[ERROR] HDF5: {dataset_key} not found. Available keys: {list(f.keys())}")
-        data = f[dataset_key][:]  # [T, D]
-    _hdf5_trajectory = torch.tensor(data, dtype=torch.float32, device=env.device)
+# ------------------------------------------------------
+# Reward: joint tracking error
+# ------------------------------------------------------
+def joint_command_error(env: ManagerBasedRLEnv) -> torch.Tensor:
+    """Negative squared error between current and target joints."""
+    joint_pos = env.scene["robot"].data.joint_pos
+    env_ids = torch.arange(env.num_envs, device=env.device)
+    target_pos = get_hdf5_target(env, env_ids)
 
-    # reset history
-    _joint_tracking_history = []
+    error = torch.sum((joint_pos - target_pos) ** 2, dim=1)
+    reward = -error
 
-
-def get_hdf5_target(env: ManagerBasedRLEnv) -> torch.Tensor:
-    """현재 step에 해당하는 target joint 반환"""
-    global _hdf5_trajectory
-    if _hdf5_trajectory is None:
-        raise RuntimeError("HDF5 trajectory not loaded. Did you register load_hdf5_trajectory?")
-
-    T = _hdf5_trajectory.shape[0]
-    E = env.max_episode_length
-    step = env.episode_length_buf[0].item()
-    idx = min(int(step / E * T), T - 1)
-
-    return _hdf5_trajectory[idx]
-
-
-# -------------------
-# Reward functions
-# -------------------
-def joint_command_error(env: ManagerBasedRLEnv, command_name=None, asset_cfg=None) -> torch.Tensor:
-    """Joint L2 tracking error (penalty)"""
-    global _joint_tracking_history
-    q = env.scene["robot"].data.joint_pos
-    target = get_hdf5_target(env).unsqueeze(0).repeat(env.num_envs, 1)
-    diff = q - target
-    error = torch.norm(diff, dim=-1)
-
-    # 디버깅 출력 (10 step마다)
-    if env.common_step_counter % 10 == 0:
-        print(f"[Step {env.common_step_counter}]")
-        print(f"  Target joints[0]: {target[0].cpu().numpy()}")
-        print(f"  Current joints[0]: {q[0].cpu().numpy()}")
-        print(f"  L2 Error[0]: {error[0].item():.6f}")
-
-    # 기록 (env 0만 저장)
-    _joint_tracking_history.append(
-        (env.common_step_counter, target[0].detach().cpu().numpy(), q[0].detach().cpu().numpy())
-    )
-
-    # 30초마다 (episode_length_s 기준) 시각화
-    if env.common_step_counter > 0 and env.common_step_counter % int(env.max_episode_length) == 0:
-        save_joint_tracking_plot(env)
-
-    return -error  # penalty
-
-
-def joint_command_error_tanh(env: ManagerBasedRLEnv, std: float = 0.1, command_name=None, asset_cfg=None) -> torch.Tensor:
-    """Joint L2 tracking error with tanh shaping"""
-    q = env.scene["robot"].data.joint_pos
-    target = get_hdf5_target(env).unsqueeze(0).repeat(env.num_envs, 1)
-    diff = q - target
-    distance = torch.norm(diff, dim=-1)
-    reward = 1 - torch.tanh(distance / std)
-
-    # 디버깅 출력 (10 step마다)
-    if env.common_step_counter % 10 == 0:
-        print(f"[Step {env.common_step_counter}]")
-        print(f"  Target joints[0]: {target[0].cpu().numpy()}")
-        print(f"  Current joints[0]: {q[0].cpu().numpy()}")
-        print(f"  tanh Reward[0]: {reward[0].item():.6f}")
+    # Debug print
+    print(f"[DEBUG] reward mean_error={error.mean().item():.6f}")
 
     return reward
 
 
-# -------------------
-# Visualization
-# -------------------
-def save_joint_tracking_plot(env: ManagerBasedRLEnv):
-    """joint target vs current trajectory 시각화"""
-    global _joint_tracking_history
+def joint_command_error_tanh(env: ManagerBasedRLEnv, std: float = 0.5) -> torch.Tensor:
+    """Reward shaped with tanh on joint error."""
+    joint_pos = env.scene["robot"].data.joint_pos
+    env_ids = torch.arange(env.num_envs, device=env.device)
+    target_pos = get_hdf5_target(env, env_ids)
 
-    if not _joint_tracking_history:
-        return
+    error = torch.sum((joint_pos - target_pos) ** 2, dim=1)
+    reward = torch.tanh(-error / std)
 
-    steps, targets, currents = zip(*_joint_tracking_history)
-    targets = torch.tensor(targets)
-    currents = torch.tensor(currents)
+    # Debug print
+    print(f"[DEBUG] tanh reward mean_error={error.mean().item():.6f}")
+
+    return reward
+
+
+# ------------------------------------------------------
+# Visualization every episode (30s default)
+# ------------------------------------------------------
+def visualize_tracking(env: ManagerBasedRLEnv):
+    """Plot joint target vs actual at the end of an episode."""
+    env_ids = torch.arange(env.num_envs, device=env.device)
+    targets = get_hdf5_target(env, env_ids)
+
+    step = int(env.episode_length_buf[0].item())
+    E = env.max_episode_length
+    if step != E - 1:
+        return  # Only visualize at end of episode
+
+    dof = env.scene["robot"].num_joints
+    joint_pos = env.scene["robot"].data.joint_pos[0].detach().cpu().numpy()
+    target_pos = targets[0].detach().cpu().numpy()
 
     plt.figure(figsize=(10, 6))
-    for j in range(targets.shape[1]):
-        plt.plot(steps, targets[:, j], "--", label=f"Target q{j}")
-        plt.plot(steps, currents[:, j], "-", label=f"Current q{j}")
-
-    plt.xlabel("Step")
-    plt.ylabel("Joint Value (rad)")
-    plt.title("Joint Tracking (Target vs Current)")
-    plt.legend(ncol=2, fontsize=8)
+    plt.plot(range(dof), joint_pos, "o-", label="Actual joints")
+    plt.plot(range(dof), target_pos, "x--", label="Target joints")
+    plt.xlabel("Joint index")
+    plt.ylabel("Joint position [rad]")
+    plt.title(f"Tracking at episode end (step={step})")
+    plt.legend()
     plt.grid(True)
 
-    # 저장 경로
-    save_dir = os.path.expanduser("~/nrs_lab2/outputs/png")
-    os.makedirs(save_dir, exist_ok=True)
-    save_path = os.path.join(save_dir, f"joint_tracking_step{env.common_step_counter}.png")
+    save_path = os.path.join(_output_dir, f"tracking_ep{env.episode_counter}.png")
     plt.savefig(save_path)
     plt.close()
-    print(f"[INFO] Saved joint tracking plot to {save_path}")
-
-
-# -------------------
-# Termination function
-# -------------------
-def reached_end(env: ManagerBasedRLEnv, command_name=None, asset_cfg=None) -> torch.Tensor:
-    """Trajectory 끝에 도달하면 종료"""
-    global _hdf5_trajectory
-    if _hdf5_trajectory is None:
-        return torch.zeros(env.num_envs, dtype=torch.bool, device=env.device)
-
-    T = _hdf5_trajectory.shape[0]
-    return torch.tensor(env.common_step_counter >= (T - 1),
-                        dtype=torch.bool, device=env.device).repeat(env.num_envs)
-=======
-_bc_policy = None
-
-def load_bc_policy(env: "ManagerBasedRLEnv", env_ids, file_path: str):
-    """BC policy 불러오기"""
-    global _bc_policy
-    _bc_policy = torch.load(file_path, map_location=env.device)
-    _bc_policy.eval()
-    print(f"[INFO] BC policy loaded from {file_path}")
-
-def get_bc_action(env: "ManagerBasedRLEnv", obs: torch.Tensor) -> torch.Tensor:
-    """obs → predicted joint pos"""
-    global _bc_policy
-    if _bc_policy is None:
-        raise RuntimeError("BC policy not loaded.")
-    with torch.no_grad():
-        q_pred = _bc_policy(obs[:, :6])  # joint_pos 부분만 사용
-    return q_pred
-
-# Dummy reward/termination (학습 안 함)
-def dummy_reward(env: "ManagerBasedRLEnv"):
-    return torch.zeros(env.num_envs, dtype=torch.float32, device=env.device)
-
-def dummy_termination(env: "ManagerBasedRLEnv"):
-    return torch.zeros(env.num_envs, dtype=torch.bool, device=env.device)
->>>>>>> 764be28a
+    print(f"[INFO] Saved tracking plot at {save_path}")